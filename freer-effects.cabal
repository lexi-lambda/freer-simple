--- conflicted
+++ resolved
@@ -3,7 +3,7 @@
 -- see: https://github.com/sol/hpack
 
 name:                   freer-effects
-version:                0.3.0.1
+version:                0.3.0.0
 synopsis:               Implementation of effect system for Haskell.
 description:            Implementation of effect system for Haskell (actively maintained fork of
                         <http://hackage.haskell.org/package/freer freer>), which is based on the
@@ -42,26 +42,15 @@
   type: git
   location: https://github.com/IxpertaSolutions/freer-effects
 
-source-repository this
-  type:                 git
-  location:             https://github.com/IxpertaSolutions/freer-effects.git
-  tag:                  0.3.0.1
-
 flag pedantic
   description: Pass additional warning flags and -Werror to GHC.
   manual: True
   default: False
 
 flag test-hlint
-<<<<<<< HEAD
   description: Enable test suite that checks sources using HLint.
   manual: True
-  default: True
-=======
-  description:          Enable test suite that checks sources using HLint.
-  default:              False
-  manual:               True
->>>>>>> 9500d8af
+  default: False
 
 library
   hs-source-dirs:
@@ -130,7 +119,7 @@
     ghc-options: -Wredundant-constraints -Wmissing-import-lists
   if flag(test-hlint)
     build-depends:
-        hlint ==1.9.*
+        hlint >=1.9
     buildable: True
   else
     buildable: False
@@ -150,34 +139,7 @@
     , tasty-hunit
     , tasty-quickcheck
   if flag(pedantic)
-<<<<<<< HEAD
     ghc-options: -Werror
-=======
-    ghc-options:        -Werror
-
-test-suite hlint
-  hs-source-dirs:       tests
-  type:                 exitcode-stdio-1.0
-  main-is:              hlint.hs
-  default-language:     Haskell2010
-
-  if flag(test-hlint)
-    buildable:          True
-    build-depends:
-        base >=4.7 && <5.0
-      , hlint >=1.9
-  else
-    buildable:          False
-
-  ghc-options:
-    -Wall
-    -fwarn-tabs
-    -fwarn-implicit-prelude
-    -fwarn-missing-import-lists
-    -threaded
-    -with-rtsopts=-N
-
->>>>>>> 9500d8af
   if impl(ghc >=8)
     ghc-options: -Wredundant-constraints -Wmissing-import-lists
   other-modules:
